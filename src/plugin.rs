--- conflicted
+++ resolved
@@ -1,19 +1,12 @@
-<<<<<<< HEAD
-use crate::{CallInfo, Signature, ReturnValue, ShellError, Spanned, Value};
-=======
+use crate::Signature;
 use crate::Tagged;
-use crate::{CallInfo, CommandConfig, ReturnValue, ShellError, Value};
->>>>>>> 600f0f3a
+use crate::{CallInfo, ReturnValue, ShellError, Value};
 use serde::{Deserialize, Serialize};
 use std::io;
 
 pub trait Plugin {
-<<<<<<< HEAD
     fn config(&mut self) -> Result<Signature, ShellError>;
-=======
-    fn config(&mut self) -> Result<CommandConfig, ShellError>;
 
->>>>>>> 600f0f3a
     #[allow(unused)]
     fn begin_filter(&mut self, call_info: CallInfo) -> Result<Vec<ReturnValue>, ShellError> {
         Ok(vec![])
